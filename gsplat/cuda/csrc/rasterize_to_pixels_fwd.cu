--- conflicted
+++ resolved
@@ -15,38 +15,23 @@
 
 template <uint32_t COLOR_DIM, bool GEO, typename S>
 __global__ void rasterize_to_pixels_fwd_kernel(
-<<<<<<< HEAD
     const uint32_t C, const uint32_t N, const uint32_t n_isects, const bool packed,
 
-    const vec2<S> *__restrict__ means2d, // [C, N, 2] or [nnz, 2]
-    const vec3<S> *__restrict__ conics,  // [C, N, 3] or [nnz, 3]
-    const S *__restrict__ colors,        // [C, N, COLOR_DIM] or [nnz, COLOR_DIM]
-    const S *__restrict__ opacities,     // [C, N] or [nnz]
-    const S *__restrict__ ray_ts,        // [C, N] or [nnz]
-    const vec2<S> *__restrict__ ray_planes,    // [C, N, 2] or [nnz, 2]
-    const vec3<S> *__restrict__ normals,       // [C, N, 3] or [nnz, 3]
-    const S *__restrict__ backgrounds,   // [C, COLOR_DIM]
-    const bool *__restrict__ masks,      // [C, tile_height, tile_width]
-    const S *__restrict__ Ks,            // [C, 9]
-    const uint32_t image_width, const uint32_t image_height, const uint32_t tile_size,
-    const uint32_t tile_width, const uint32_t tile_height,
-=======
-    const uint32_t C,
-    const uint32_t N,
-    const uint32_t n_isects,
-    const bool packed,
     const vec2<S> *__restrict__ means2d, // [C, N, 2] or [nnz, 2]
     const vec3<S> *__restrict__ conics,  // [C, N, 3] or [nnz, 3]
     const S *__restrict__ colors,      // [C, N, COLOR_DIM] or [nnz, COLOR_DIM]
     const S *__restrict__ opacities,   // [C, N] or [nnz]
+    const S *__restrict__ ray_ts,        // [C, N] or [nnz]
+    const vec2<S> *__restrict__ ray_planes,    // [C, N, 2] or [nnz, 2]
+    const vec3<S> *__restrict__ normals,       // [C, N, 3] or [nnz, 3]
     const S *__restrict__ backgrounds, // [C, COLOR_DIM]
     const bool *__restrict__ masks,    // [C, tile_height, tile_width]
+    const S *__restrict__ Ks,            // [C, 9]
     const uint32_t image_width,
     const uint32_t image_height,
     const uint32_t tile_size,
     const uint32_t tile_width,
     const uint32_t tile_height,
->>>>>>> 4efec831
     const int32_t *__restrict__ tile_offsets, // [C, tile_height, tile_width]
     const int32_t *__restrict__ flatten_ids,  // [n_isects]
     S *__restrict__ render_colors, // [C, image_height, image_width, COLOR_DIM]
@@ -123,8 +108,8 @@
     vec3<S> *xy_opacity_batch =
         reinterpret_cast<vec3<float> *>(&id_batch[block_size]); // [block_size]
     vec3<S> *conic_batch =
-<<<<<<< HEAD
-        reinterpret_cast<vec3<float> *>(&xy_opacity_batch[block_size]); // [block_size]
+        reinterpret_cast<vec3<float> *>(&xy_opacity_batch[block_size]
+        ); // [block_size]
     S *ray_t_batch;
     vec2<S> *ray_plane_batch;
     vec3<S> *normal_batch;
@@ -137,11 +122,6 @@
         normal_batch =
             reinterpret_cast<vec3<float> *>(&ray_plane_batch[block_size]); // [block_size]
     }
-=======
-        reinterpret_cast<vec3<float> *>(&xy_opacity_batch[block_size]
-        ); // [block_size]
-
->>>>>>> 4efec831
     // current visibility left to render
     // transmittance is gonna be used in the backward pass which requires a high
     // numerical precision so we use double for it. However double make bwd 1.5x
@@ -253,7 +233,7 @@
         GSPLAT_PRAGMA_UNROLL
         for (uint32_t k = 0; k < COLOR_DIM; ++k) {
             render_colors[pix_id * COLOR_DIM + k] =
-                backgrounds == nullptr ? pix_out[k]
+                backgrounds == nullptr ? pix_out[k] 
                                        : (pix_out[k] + T * backgrounds[k]);
         }
         if constexpr (GEO)
@@ -284,14 +264,10 @@
     const at::optional<torch::Tensor> &backgrounds, // [C, channels]
     const at::optional<torch::Tensor> &masks, // [C, tile_height, tile_width]
     // image size
-<<<<<<< HEAD
-    const uint32_t image_width, const uint32_t image_height, const uint32_t tile_size,
-    const torch::Tensor &Ks,
-=======
     const uint32_t image_width,
     const uint32_t image_height,
     const uint32_t tile_size,
->>>>>>> 4efec831
+    const torch::Tensor &Ks,
     // intersections
     const torch::Tensor &tile_offsets, // [C, tile_height, tile_width]
     const torch::Tensor &flatten_ids   // [n_isects]
@@ -332,11 +308,14 @@
     dim3 threads = {tile_size, tile_size, 1};
     dim3 blocks = {C, tile_height, tile_width};
 
-<<<<<<< HEAD
-    torch::Tensor renders = torch::empty({C, image_height, image_width, channels},
-                                         means2d.options().dtype(torch::kFloat32));
-    torch::Tensor alphas = torch::empty({C, image_height, image_width, 1},
-                                        means2d.options().dtype(torch::kFloat32));
+    torch::Tensor renders = torch::empty(
+        {C, image_height, image_width, channels},
+        means2d.options().dtype(torch::kFloat32)
+    );
+    torch::Tensor alphas = torch::empty(
+        {C, image_height, image_width, 1},
+        means2d.options().dtype(torch::kFloat32)
+    );
     torch::Tensor expected_depths = GEO ? torch::empty({C, image_height, image_width, 1},
                                             means2d.options().dtype(torch::kFloat32)) : torch::Tensor();
     torch::Tensor median_depths = GEO ? torch::empty({C, image_height, image_width, 1},
@@ -345,21 +324,9 @@
                                         means2d.options().dtype(torch::kFloat32)) : torch::Tensor();
     torch::Tensor median_ids = torch::empty({C, image_height, image_width},
                                           means2d.options().dtype(torch::kInt32));
-    torch::Tensor last_ids = torch::empty({C, image_height, image_width},
-                                          means2d.options().dtype(torch::kInt32));
-=======
-    torch::Tensor renders = torch::empty(
-        {C, image_height, image_width, channels},
-        means2d.options().dtype(torch::kFloat32)
-    );
-    torch::Tensor alphas = torch::empty(
-        {C, image_height, image_width, 1},
-        means2d.options().dtype(torch::kFloat32)
-    );
     torch::Tensor last_ids = torch::empty(
         {C, image_height, image_width}, means2d.options().dtype(torch::kInt32)
     );
->>>>>>> 4efec831
 
     at::cuda::CUDAStream stream = at::cuda::getCurrentCUDAStream();
     const uint32_t shared_mem = 
@@ -367,21 +334,11 @@
         (GEO ? sizeof(int32_t) + sizeof(vec3<float>) + sizeof(vec3<float>) + sizeof(float) + sizeof(vec2<float>) + sizeof(vec3<float>)
                 :sizeof(int32_t) + sizeof(vec3<float>) + sizeof(vec3<float>));
 
-<<<<<<< HEAD
-    // TODO: an optimization can be done by passing the actual number of channels into
-    // the kernel functions and avoid necessary global memory writes. This requires
-    // moving the channel padding from python to C side.
-    if (cudaFuncSetAttribute(rasterize_to_pixels_fwd_kernel<CDIM, GEO, float>,
-                             cudaFuncAttributeMaxDynamicSharedMemorySize,
-                             shared_mem) != cudaSuccess) {
-        AT_ERROR("Failed to set maximum shared memory size (requested ", shared_mem,
-                 " bytes), try lowering tile_size.");
-=======
     // TODO: an optimization can be done by passing the actual number of
     // channels into the kernel functions and avoid necessary global memory
     // writes. This requires moving the channel padding from python to C side.
     if (cudaFuncSetAttribute(
-            rasterize_to_pixels_fwd_kernel<CDIM, float>,
+            rasterize_to_pixels_fwd_kernel<CDIM, GEO, float>,
             cudaFuncAttributeMaxDynamicSharedMemorySize,
             shared_mem
         ) != cudaSuccess) {
@@ -390,7 +347,6 @@
             shared_mem,
             " bytes), try lowering tile_size."
         );
->>>>>>> 4efec831
     }
     
     rasterize_to_pixels_fwd_kernel<CDIM, GEO, float>
@@ -401,37 +357,15 @@
             packed,
             reinterpret_cast<vec2<float> *>(means2d.data_ptr<float>()),
             reinterpret_cast<vec3<float> *>(conics.data_ptr<float>()),
-<<<<<<< HEAD
-            colors.data_ptr<float>(), opacities.data_ptr<float>(),
+            colors.data_ptr<float>(),
+            opacities.data_ptr<float>(),
             GEO ? ray_ts.data_ptr<float>() : nullptr, 
             GEO ? reinterpret_cast<vec2<float> *>(ray_planes.data_ptr<float>()) : nullptr, 
             GEO ? reinterpret_cast<vec3<float> *>(normals.data_ptr<float>()) : nullptr,
-            backgrounds.has_value() ? backgrounds.value().data_ptr<float>() : nullptr,
-            masks.has_value() ? masks.value().data_ptr<bool>() : nullptr,
-            GEO ? Ks.data_ptr<float>() : nullptr,
-            image_width, image_height, tile_size, tile_width, tile_height,
-            tile_offsets.data_ptr<int32_t>(), flatten_ids.data_ptr<int32_t>(),
-            renders.data_ptr<float>(), alphas.data_ptr<float>(),
-            GEO ? expected_depths.data_ptr<float>() : nullptr, 
-            GEO ? median_depths.data_ptr<float>() : nullptr, 
-            GEO ? expected_normals.data_ptr<float>() : nullptr,
-            GEO ? median_ids.data_ptr<int32_t>() : nullptr,
-            last_ids.data_ptr<int32_t>());
-    
-    if constexpr (GEO)
-        return std::make_tuple(renders, alphas, expected_depths, median_depths, expected_normals, median_ids, last_ids);
-    else
-        return std::make_tuple(renders, alphas, last_ids);
-}
-
-template<class T>
-T rasterize_to_pixels_fwd(
-=======
-            colors.data_ptr<float>(),
-            opacities.data_ptr<float>(),
             backgrounds.has_value() ? backgrounds.value().data_ptr<float>()
                                     : nullptr,
             masks.has_value() ? masks.value().data_ptr<bool>() : nullptr,
+            GEO ? Ks.data_ptr<float>() : nullptr,
             image_width,
             image_height,
             tile_size,
@@ -441,15 +375,21 @@
             flatten_ids.data_ptr<int32_t>(),
             renders.data_ptr<float>(),
             alphas.data_ptr<float>(),
+            GEO ? expected_depths.data_ptr<float>() : nullptr, 
+            GEO ? median_depths.data_ptr<float>() : nullptr, 
+            GEO ? expected_normals.data_ptr<float>() : nullptr,
+            GEO ? median_ids.data_ptr<int32_t>() : nullptr,
             last_ids.data_ptr<int32_t>()
         );
-
-    return std::make_tuple(renders, alphas, last_ids);
+    
+    if constexpr (GEO)
+        return std::make_tuple(renders, alphas, expected_depths, median_depths, expected_normals, median_ids, last_ids);
+    else
+        return std::make_tuple(renders, alphas, last_ids);
 }
 
-std::tuple<torch::Tensor, torch::Tensor, torch::Tensor>
-rasterize_to_pixels_fwd_tensor(
->>>>>>> 4efec831
+template<class T>
+T rasterize_to_pixels_fwd(
     // Gaussian parameters
     const torch::Tensor &means2d,    // [C, N, 2] or [nnz, 2]
     const torch::Tensor &conics,     // [C, N, 3] or [nnz, 3]
@@ -461,14 +401,17 @@
     const at::optional<torch::Tensor> &backgrounds, // [C, channels]
     const at::optional<torch::Tensor> &masks, // [C, tile_height, tile_width]
     // image size
-<<<<<<< HEAD
-    const uint32_t image_width, const uint32_t image_height, const uint32_t tile_size,
+    const uint32_t image_width,
+    const uint32_t image_height,
+    const uint32_t tile_size,
     const torch::Tensor &Ks,
     // intersections
     const torch::Tensor &tile_offsets, // [C, tile_height, tile_width]
     const torch::Tensor &flatten_ids   // [n_isects]
 ){
     CHECK_INPUT(colors);
+) {
+    GSPLAT_CHECK_INPUT(colors);
     uint32_t channels = colors.size(-1);
 
 #define __GS__CALL_(N)                                                                 \
@@ -477,33 +420,6 @@
                                        ray_ts, ray_planes, normals,                    \
                                        backgrounds, masks, image_width, image_height, \
                                        tile_size, Ks, tile_offsets, flatten_ids);
-=======
-    const uint32_t image_width,
-    const uint32_t image_height,
-    const uint32_t tile_size,
-    // intersections
-    const torch::Tensor &tile_offsets, // [C, tile_height, tile_width]
-    const torch::Tensor &flatten_ids   // [n_isects]
-) {
-    GSPLAT_CHECK_INPUT(colors);
-    uint32_t channels = colors.size(-1);
-
-#define __GS__CALL_(N)                                                         \
-    case N:                                                                    \
-        return call_kernel_with_dim<N>(                                        \
-            means2d,                                                           \
-            conics,                                                            \
-            colors,                                                            \
-            opacities,                                                         \
-            backgrounds,                                                       \
-            masks,                                                             \
-            image_width,                                                       \
-            image_height,                                                      \
-            tile_size,                                                         \
-            tile_offsets,                                                      \
-            flatten_ids                                                        \
-        );
->>>>>>> 4efec831
 
     // TODO: an optimization can be done by passing the actual number of
     // channels into the kernel functions and avoid necessary global memory
@@ -533,7 +449,6 @@
     }
 }
 
-<<<<<<< HEAD
 
 std::tuple<torch::Tensor, torch::Tensor, torch::Tensor>
 rasterize_to_pixels_wo_depth_fwd_tensor(
@@ -583,7 +498,4 @@
                                     (means2d, conics, colors, opacities, ray_ts, ray_planes, normals, 
                                         backgrounds, masks, image_width, image_height, tile_size, 
                                         Ks, tile_offsets, flatten_ids);
-}
-=======
-} // namespace gsplat
->>>>>>> 4efec831
+}