--- conflicted
+++ resolved
@@ -17,28 +17,6 @@
  ****************************************************************************/
 
 template <typename T>
-<<<<<<< HEAD
-__global__ void
-fully_fused_projection_fwd_kernel(const uint32_t C, const uint32_t N,
-                                  const T *__restrict__ means,    // [N, 3]
-                                  const T *__restrict__ covars,   // [N, 6] optional
-                                  const T *__restrict__ quats,    // [N, 4] optional
-                                  const T *__restrict__ scales,   // [N, 3] optional
-                                  const T *__restrict__ viewmats, // [C, 4, 4]
-                                  const T *__restrict__ Ks,       // [C, 3, 3]
-                                  const int32_t image_width, const int32_t image_height,
-                                  const T eps2d, const T near_plane, const T far_plane,
-                                  const T radius_clip,
-                                  // outputs
-                                  int32_t *__restrict__ radii,  // [C, N]
-                                  T *__restrict__ means2d,      // [C, N, 2]
-                                  T *__restrict__ depths,       // [C, N]
-                                  T *__restrict__ conics,       // [C, N, 3]
-                                  T *__restrict__ compensations, // [C, N] optional
-                                  T *__restrict__ ray_ts, // [C, N] optional
-                                  T *__restrict__ ray_planes, // [C, N] optional
-                                  T *__restrict__ normals // [C, N] optional
-=======
 __global__ void fully_fused_projection_fwd_kernel(
     const uint32_t C,
     const uint32_t N,
@@ -60,8 +38,10 @@
     T *__restrict__ means2d,      // [C, N, 2]
     T *__restrict__ depths,       // [C, N]
     T *__restrict__ conics,       // [C, N, 3]
-    T *__restrict__ compensations // [C, N] optional
->>>>>>> 4efec831
+    T *__restrict__ compensations, // [C, N] optional
+    T *__restrict__ ray_ts, // [C, N] optional
+    T *__restrict__ ray_planes, // [C, N] optional
+    T *__restrict__ normals // [C, N] optional
 ) {
     // parallelize over C * N.
     uint32_t idx = cg::this_grid().thread_rank();
@@ -129,12 +109,8 @@
     // perspective projection
     mat2<T> covar2d;
     vec2<T> mean2d;
-<<<<<<< HEAD
     vec2<T> ray_plane;
     vec3<T> normal;
-    persp_proj<T>(mean_c, covar_c, Ks[0], Ks[4], Ks[2], Ks[5], image_width,
-                  image_height, covar2d, mean2d, ray_plane, normal);
-=======
 
     if (ortho){
         ortho_proj<T>(
@@ -160,10 +136,9 @@
             image_width,
             image_height,
             covar2d,
-            mean2d
-        );
-    }
->>>>>>> 4efec831
+            mean2d, ray_plane, normal
+        );
+    }
 
     T compensation;
     T det = add_blur(eps2d, covar2d, compensation);
@@ -214,16 +189,15 @@
     normals[idx * 3 + 2] = normal.z;
 }
 
-<<<<<<< HEAD
-std::tuple<torch::Tensor, torch::Tensor, torch::Tensor, torch::Tensor, torch::Tensor, torch::Tensor, torch::Tensor, torch::Tensor>
-=======
 std::tuple<
-    torch::Tensor,
-    torch::Tensor,
-    torch::Tensor,
-    torch::Tensor,
+    torch::Tensor, 
+    torch::Tensor, 
+    torch::Tensor, 
+    torch::Tensor, 
+    torch::Tensor, 
+    torch::Tensor, 
+    torch::Tensor, 
     torch::Tensor>
->>>>>>> 4efec831
 fully_fused_projection_fwd_tensor(
     const torch::Tensor &means,                // [N, 3]
     const at::optional<torch::Tensor> &covars, // [N, 6] optional
@@ -281,17 +255,6 @@
                 covars.has_value() ? covars.value().data_ptr<float>() : nullptr,
                 quats.has_value() ? quats.value().data_ptr<float>() : nullptr,
                 scales.has_value() ? scales.value().data_ptr<float>() : nullptr,
-<<<<<<< HEAD
-                viewmats.data_ptr<float>(), Ks.data_ptr<float>(), image_width,
-                image_height, eps2d, near_plane, far_plane, radius_clip,
-                radii.data_ptr<int32_t>(), means2d.data_ptr<float>(),
-                depths.data_ptr<float>(), conics.data_ptr<float>(),
-                calc_compensations ? compensations.data_ptr<float>() : nullptr,
-                ray_ts.data_ptr<float>(),ray_planes.data_ptr<float>(),normals.data_ptr<float>());
-    }
-    return std::make_tuple(radii, means2d, depths, conics, compensations, ray_ts, ray_planes, normals);
-}
-=======
                 viewmats.data_ptr<float>(),
                 Ks.data_ptr<float>(),
                 image_width,
@@ -305,11 +268,11 @@
                 means2d.data_ptr<float>(),
                 depths.data_ptr<float>(),
                 conics.data_ptr<float>(),
-                calc_compensations ? compensations.data_ptr<float>() : nullptr
+                calc_compensations ? compensations.data_ptr<float>() : nullptr,
+                ray_ts.data_ptr<float>(),ray_planes.data_ptr<float>(),normals.data_ptr<float>()
             );
     }
-    return std::make_tuple(radii, means2d, depths, conics, compensations);
+    return std::make_tuple(radii, means2d, depths, conics, compensations, ray_ts, ray_planes, normals);
 }
 
-} // namespace gsplat
->>>>>>> 4efec831
+} // namespace gsplat