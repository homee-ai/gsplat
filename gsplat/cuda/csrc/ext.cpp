--- conflicted
+++ resolved
@@ -1,32 +1,6 @@
 #include "bindings.h"
 
 PYBIND11_MODULE(TORCH_EXTENSION_NAME, m) {
-<<<<<<< HEAD
-    m.def("compute_sh_fwd", &compute_sh_fwd_tensor);
-    m.def("compute_sh_bwd", &compute_sh_bwd_tensor);
-
-    m.def("quat_scale_to_covar_preci_fwd", &quat_scale_to_covar_preci_fwd_tensor);
-    m.def("quat_scale_to_covar_preci_bwd", &quat_scale_to_covar_preci_bwd_tensor);
-
-    m.def("persp_proj_fwd", &persp_proj_fwd_tensor);
-    m.def("persp_proj_bwd", &persp_proj_bwd_tensor);
-
-    m.def("world_to_cam_fwd", &world_to_cam_fwd_tensor);
-    m.def("world_to_cam_bwd", &world_to_cam_bwd_tensor);
-
-    m.def("fully_fused_projection_fwd", &fully_fused_projection_fwd_tensor);
-    m.def("fully_fused_projection_bwd", &fully_fused_projection_bwd_tensor);
-
-    m.def("isect_tiles", &isect_tiles_tensor);
-    m.def("isect_offset_encode", &isect_offset_encode_tensor);
-
-    m.def("rasterize_to_pixels_w_depth_fwd", &rasterize_to_pixels_w_depth_fwd_tensor);
-    m.def("rasterize_to_pixels_wo_depth_fwd", &rasterize_to_pixels_wo_depth_fwd_tensor);
-    m.def("rasterize_to_pixels_w_depth_bwd", &rasterize_to_pixels_w_depth_bwd_tensor);
-    m.def("rasterize_to_pixels_wo_depth_bwd", &rasterize_to_pixels_wo_depth_bwd_tensor);
-
-    m.def("rasterize_to_indices_in_range", &rasterize_to_indices_in_range_tensor);
-=======
     m.def("compute_sh_fwd", &gsplat::compute_sh_fwd_tensor);
     m.def("compute_sh_bwd", &gsplat::compute_sh_bwd_tensor);
 
@@ -55,14 +29,15 @@
     m.def("isect_tiles", &gsplat::isect_tiles_tensor);
     m.def("isect_offset_encode", &gsplat::isect_offset_encode_tensor);
 
-    m.def("rasterize_to_pixels_fwd", &gsplat::rasterize_to_pixels_fwd_tensor);
-    m.def("rasterize_to_pixels_bwd", &gsplat::rasterize_to_pixels_bwd_tensor);
+    m.def("rasterize_to_pixels_w_depth_fwd", &rasterize_to_pixels_w_depth_fwd_tensor);
+    m.def("rasterize_to_pixels_wo_depth_fwd", &gsplat::rasterize_to_pixels_wo_depth_fwd_tensor);
+    m.def("rasterize_to_pixels_w_depth_bwd", &rasterize_to_pixels_w_depth_bwd_tensor);
+    m.def("rasterize_to_pixels_wo_depth_bwd", &gsplat::rasterize_to_pixels_wo_depth_bwd_tensor);
 
     m.def(
         "rasterize_to_indices_in_range",
         &gsplat::rasterize_to_indices_in_range_tensor
     );
->>>>>>> 4efec831
 
     // packed version
     m.def(
