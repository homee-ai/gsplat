--- conflicted
+++ resolved
@@ -64,25 +64,15 @@
     const uint32_t height,
     const bool ortho,
     const torch::Tensor &v_means2d, // [C, N, 2]
-    const torch::Tensor &v_covars2d // [C, N, 2, 2]
-);
-
-<<<<<<< HEAD
-std::tuple<torch::Tensor, torch::Tensor>
-persp_proj_bwd_tensor(const torch::Tensor &means,  // [C, N, 3]
-                      const torch::Tensor &covars, // [C, N, 3, 3]
-                      const torch::Tensor &Ks,     // [C, 3, 3]
-                      const uint32_t width, const uint32_t height,
-                      const torch::Tensor &v_means2d, // [C, N, 2]
-                      const torch::Tensor &v_covars2d, // [C, N, 2, 2]
-                      const torch::Tensor &v_ray_planes,  // [C, N, 2]
-                      const torch::Tensor &v_normals     // [C, N, 3]
-=======
+    const torch::Tensor &v_covars2d, // [C, N, 2, 2]
+    const torch::Tensor &v_ray_planes,  // [C, N, 2]
+    const torch::Tensor &v_normals     // [C, N, 3]
+);
+
 std::tuple<torch::Tensor, torch::Tensor> world_to_cam_fwd_tensor(
     const torch::Tensor &means,   // [N, 3]
     const torch::Tensor &covars,  // [N, 3, 3]
     const torch::Tensor &viewmats // [C, 4, 4]
->>>>>>> 4efec831
 );
 
 std::tuple<torch::Tensor, torch::Tensor, torch::Tensor> world_to_cam_bwd_tensor(
@@ -96,25 +86,15 @@
     const bool viewmats_requires_grad
 );
 
-<<<<<<< HEAD
-std::tuple<torch::Tensor, torch::Tensor, torch::Tensor>
-world_to_cam_bwd_tensor(const torch::Tensor &means,                    // [N, 3]
-                        const torch::Tensor &covars,                   // [N, 3, 3]
-                        const torch::Tensor &viewmats,                 // [C, 4, 4]
-                        const at::optional<torch::Tensor> &v_means_c,  // [C, N, 3]
-                        const at::optional<torch::Tensor> &v_covars_c, // [C, N, 3, 3]
-                        const bool means_requires_grad, const bool covars_requires_grad,
-                        const bool viewmats_requires_grad);
-
-std::tuple<torch::Tensor, torch::Tensor, torch::Tensor, torch::Tensor, torch::Tensor, torch::Tensor, torch::Tensor, torch::Tensor>
-=======
 std::tuple<
-    torch::Tensor,
-    torch::Tensor,
-    torch::Tensor,
-    torch::Tensor,
+    torch::Tensor, 
+    torch::Tensor, 
+    torch::Tensor, 
+    torch::Tensor, 
+    torch::Tensor, 
+    torch::Tensor, 
+    torch::Tensor, 
     torch::Tensor>
->>>>>>> 4efec831
 fully_fused_projection_fwd_tensor(
     const torch::Tensor &means,                // [N, 3]
     const at::optional<torch::Tensor> &covars, // [N, 6] optional
@@ -159,7 +139,6 @@
     const torch::Tensor &v_depths,                      // [C, N]
     const torch::Tensor &v_conics,                      // [C, N, 3]
     const at::optional<torch::Tensor> &v_compensations, // [C, N] optional
-<<<<<<< HEAD
     const torch::Tensor &v_ray_ts,                        // [C, N]
     const torch::Tensor &v_ray_planes,                    // [C, N, 2]
     const torch::Tensor &v_normals,                       // [C, N, 3]
@@ -181,34 +160,6 @@
 
 std::tuple<torch::Tensor, torch::Tensor, torch::Tensor> 
 rasterize_to_pixels_wo_depth_fwd_tensor(
-=======
-    const bool viewmats_requires_grad
-);
-
-std::tuple<torch::Tensor, torch::Tensor, torch::Tensor> isect_tiles_tensor(
-    const torch::Tensor &means2d,                    // [C, N, 2] or [nnz, 2]
-    const torch::Tensor &radii,                      // [C, N] or [nnz]
-    const torch::Tensor &depths,                     // [C, N] or [nnz]
-    const at::optional<torch::Tensor> &camera_ids,   // [nnz]
-    const at::optional<torch::Tensor> &gaussian_ids, // [nnz]
-    const uint32_t C,
-    const uint32_t tile_size,
-    const uint32_t tile_width,
-    const uint32_t tile_height,
-    const bool sort,
-    const bool double_buffer
-);
-
-torch::Tensor isect_offset_encode_tensor(
-    const torch::Tensor &isect_ids, // [n_isects]
-    const uint32_t C,
-    const uint32_t tile_width,
-    const uint32_t tile_height
-);
-
-std::tuple<torch::Tensor, torch::Tensor, torch::Tensor>
-rasterize_to_pixels_fwd_tensor(
->>>>>>> 4efec831
     // Gaussian parameters
     const torch::Tensor &means2d,                   // [C, N, 2]
     const torch::Tensor &conics,                    // [C, N, 3]
@@ -225,24 +176,20 @@
     const torch::Tensor &flatten_ids   // [n_isects]
 );
 
-<<<<<<< HEAD
-std::tuple<torch::Tensor, torch::Tensor, torch::Tensor, torch::Tensor, torch::Tensor, torch::Tensor, torch::Tensor> 
+std::tuple<
+    torch::Tensor, 
+    torch::Tensor, 
+    torch::Tensor, 
+    torch::Tensor, 
+    torch::Tensor, 
+    torch::Tensor, 
+    torch::Tensor> 
 rasterize_to_pixels_w_depth_fwd_tensor(
-=======
-std::tuple<
-    torch::Tensor,
-    torch::Tensor,
-    torch::Tensor,
-    torch::Tensor,
-    torch::Tensor>
-rasterize_to_pixels_bwd_tensor(
->>>>>>> 4efec831
     // Gaussian parameters
     const torch::Tensor &means2d,                   // [C, N, 2]
     const torch::Tensor &conics,                    // [C, N, 3]
     const torch::Tensor &colors,                    // [C, N, D]
     const torch::Tensor &opacities,                 // [N]
-<<<<<<< HEAD
     const torch::Tensor &ray_ts,                    // [C, N]
     const torch::Tensor &ray_planes,                // [C, N, 2]
     const torch::Tensor &normals,                   // [C, N, 3]
@@ -297,15 +244,9 @@
     const at::optional<torch::Tensor> &backgrounds, // [C, 3]
     const at::optional<torch::Tensor> &masks,       // [C, tile_height, tile_width]
     // image size
-    const uint32_t image_width, const uint32_t image_height, const uint32_t tile_size,
-=======
-    const at::optional<torch::Tensor> &backgrounds, // [C, 3]
-    const at::optional<torch::Tensor> &mask, // [C, tile_height, tile_width]
-    // image size
     const uint32_t image_width,
     const uint32_t image_height,
     const uint32_t tile_size,
->>>>>>> 4efec831
     // intersections
     const torch::Tensor &tile_offsets, // [C, tile_height, tile_width]
     const torch::Tensor &flatten_ids,  // [n_isects]
@@ -355,20 +296,8 @@
 /****************************************************************************************
  * Packed Version
  ****************************************************************************************/
-<<<<<<< HEAD
 std::tuple<torch::Tensor, torch::Tensor, torch::Tensor, torch::Tensor, torch::Tensor,
            torch::Tensor, torch::Tensor, torch::Tensor, torch::Tensor, torch::Tensor, torch::Tensor>
-=======
-std::tuple<
-    torch::Tensor,
-    torch::Tensor,
-    torch::Tensor,
-    torch::Tensor,
-    torch::Tensor,
-    torch::Tensor,
-    torch::Tensor,
-    torch::Tensor>
->>>>>>> 4efec831
 fully_fused_projection_packed_fwd_tensor(
     const torch::Tensor &means,                // [N, 3]
     const at::optional<torch::Tensor> &covars, // [N, 6]
@@ -414,29 +343,16 @@
     const torch::Tensor &v_depths,                      // [nnz]
     const torch::Tensor &v_conics,                      // [nnz, 3]
     const at::optional<torch::Tensor> &v_compensations, // [nnz] optional
-<<<<<<< HEAD
     const torch::Tensor &v_ray_ts,                        // [nnz]
     const torch::Tensor &v_ray_planes,                    // [nnz, 2]
     const torch::Tensor &v_normals,                       // [nnz, 3]
     const bool viewmats_requires_grad, const bool sparse_grad);
-
-std::tuple<torch::Tensor, torch::Tensor>
-compute_relocation_tensor(
-    torch::Tensor& opacities,
-    torch::Tensor& scales,
-    torch::Tensor& ratios,
-    torch::Tensor& binoms,
-=======
-    const bool viewmats_requires_grad,
-    const bool sparse_grad
-);
 
 std::tuple<torch::Tensor, torch::Tensor> compute_relocation_tensor(
     torch::Tensor &opacities,
     torch::Tensor &scales,
     torch::Tensor &ratios,
     torch::Tensor &binoms,
->>>>>>> 4efec831
     const int n_max
 );
 
